#!/usr/bin/env python
# coding: utf-8

# Copyright (c) Saga Inc.
# Distributed under the terms of the GPL License.

import json
import random
import string
import uuid
from copy import copy, deepcopy
from typing import Any, Collection, Dict, List, Set, Tuple, Union

import pandas as pd
<<<<<<< HEAD
from typing import Any, Dict, Collection, List, Set, Tuple, Union
from mitosheet.code_chunks.code_chunk_utils import get_code_chunks
from mitosheet.mito_analytics import log
=======
>>>>>>> 2fdcea71

from mitosheet.data_in_mito import DataTypeInMito, get_data_type_in_mito
from mitosheet.mito_analytics import log
from mitosheet.preprocessing import PREPROCESS_STEP_PERFORMERS
from mitosheet.saved_analyses.save_utils import get_analysis_exists
from mitosheet.state import State
from mitosheet.step import Step
from mitosheet.step_performers import EVENT_TYPE_TO_STEP_PERFORMER
from mitosheet.step_performers.import_steps.excel_import import \
    ExcelImportStepPerformer
from mitosheet.step_performers.import_steps.simple_import import \
    SimpleImportStepPerformer
from mitosheet.transpiler.transpile import transpile
from mitosheet.updates import UPDATES
from mitosheet.utils import (dfs_to_array_for_json, get_new_id,
                             is_default_df_names)


def get_step_indexes_to_skip(step_list: List[Step]) -> Set[int]:
    """
    Given a list of steps, will collect all of the steps
    from this list that should be skipped.
    """
    step_indexes_to_skip: Set[int] = set()

    for step_index, step in enumerate(step_list):
        step_indexes_to_skip = step_indexes_to_skip.union(
            step.step_indexes_to_skip(step_list[:step_index])
        )

    return step_indexes_to_skip


def execute_step_list_from_index(
    step_list: List[Step], start_index: int = None
) -> List[Step]:
    """
    Given a list of steps, and a specific index to start from, will assume that
    the step_list[start_index] is valid, and execute this list of steps from
    there. See find_last_valid_index to see how the start_index is determined.

    Notably, will _not_ execute the steps that are skipped in this list, which
    means that the returned step list will only have valid prev_state/post_states
    for the steps that are not skipped.

    If start_index is not given, will start from the initialize step.
    """
    if start_index is None or start_index < 0:
        start_index = 0

    # Get the steps to skip, so that we can skip them
    step_indexes_to_skip = get_step_indexes_to_skip(step_list)

    # Get the steps that are valid, and the last valid step, so we can execute from there
    new_step_list = step_list[: start_index + 1]
    last_valid_step = step_list[start_index]

    for partial_index, step in enumerate(step_list[start_index + 1 :]):
        step_index = partial_index + start_index + 1
        # If we're skipping a step, add it to the new step list (since we don't
        # want to lose it), but don't reexecute it
        if step_index in step_indexes_to_skip:
            new_step_list.append(step)
            continue

        # Create a new step with the same params
        new_step = Step(step.step_type, step.step_id, step.params)

        # Set the previous state of the new step, and then update
        # what the last valid step is
        new_step.set_prev_state_and_execute(last_valid_step.final_defined_state)
        last_valid_step = new_step

        new_step_list.append(new_step)

    return new_step_list


def get_modified_sheet_indexes(
    steps: List[Step], starting_step_index: int, ending_step_index: int
) -> Set[int]:
    """
    Returns a best guess for which sheets have been modified starting at
    starting_step_index and ending at (and including) ending_step_index.

    This is a best guess for caching reasons, and so may return sheets that
    have in fact not been modified. If a sheet index has been modified, it should
    always be returned.
    """
    # If only one step has been performed, we can calculate the modified sheet indexes,
    # otherwise we just say all of them (undo, replay might interact weird)
    if starting_step_index == ending_step_index - 1:
        step = steps[ending_step_index]
        modified_indexes = step.step_performer.get_modified_dataframe_indexes(
            **step.params
        )

        # If the set is empty, then we modified everything
        if len(modified_indexes) == 0:
            modified_indexes = {j for j in range(len(step.dfs))}
        # If -1 is modified, then all new dataframes are modified, which
        # if nothing new was created, means there was a live updated event,
        # and so we should just take the last element
        elif -1 in modified_indexes:
            prev_step = steps[ending_step_index - 1]
            modified_indexes.remove(-1)

            if len(prev_step.dfs) != len(step.dfs):
                modified_indexes.update(
                    {j for j in range(len(prev_step.dfs), len(step.dfs))}
                )
            else:
                modified_indexes.add(len(step.dfs) - 1)
    else:
        modified_indexes = {i for i in range(len(steps[ending_step_index].dfs))}

    return modified_indexes


class StepsManager:
    """
    The StepsManager holds the list of the steps, and makes sure
    they are updated properly when processing new edit and update
    events.

    To see how this happens, consider the full loop of what happens
    when a new edit event is received.

    1.  The StepsManager receives this new event. It creates a new
        step of the right type, with the params from the new event.
        This is done in the handle_edit_event function.
    2.  Then, the StepsManager tries to run all the steps that exist
        including this new step _that are not currently skipped_.
        It does so with the execute_and_update_steps function, which heavily
        relies on the execute_step_list_from_index helper function above.
    3.  If the new step that is created is a step that does overwrite an
        existing step, then the execute_and_update_steps will detect
        this, and when running all the steps, will skip running the skipped step.

    In this way, the StepsManager keeps a list of all the steps that were ever
    valid. Note that some part of these steps is "append-only" in spirit, in
    that they keep the same step type and params.

    However, as some steps end up getting skipped, it may contain steps that
    are now invalid or out of date (e.g. an old filter step that got skipped).

    Furthermore, the steps objects themselves change, just the step type
    and parameters stay the same and are append-only.
    """

    def __init__(self, args: Collection[Union[pd.DataFrame, str]], analysis_to_replay: str=None):
        """
        When initalizing the StepsManager, we also do preprocessing
        of the arguments that were passed to the mitosheet.

        All preprocessing can be found in mitosheet/preprocessing, and each of
        the transformations are applied before the data is considered imported.
        """
        # We just randomly generate analysis names as a string of 10 letters
        self.analysis_name = 'id-' + ''.join(random.choice(string.ascii_lowercase) for _ in range(10))

        # We also save some data about the analysis the user wants to replay, if there
        # is such an analysis
        self.analysis_to_replay = analysis_to_replay
        self.analysis_to_replay_exists = get_analysis_exists(analysis_to_replay)

        # The args are a tuple of dataframes or strings, and we start by making them
        # into a list, and making copies of them for safe keeping
        self.original_args = [
            arg.copy(deep=True) if isinstance(arg, pd.DataFrame) else deepcopy(arg)
            for arg in args
        ]

        # Then, we go through the process of actually preprocessing the args
        # saving any data that we need to transpilate it later this
        self.preprocess_execution_data = {}
        for preprocess_step_performers in PREPROCESS_STEP_PERFORMERS:
            args, execution_data = preprocess_step_performers.execute(args)
            self.preprocess_execution_data[
                preprocess_step_performers.preprocess_step_type()
            ] = execution_data

        # Then we initialize the analysis with just a simple initialize step
        self.steps: List[Step] = [
            Step("initialize", "initialize", {}, None, State(args), {})
        ]

        """
        To help with redo, we store a list of a list of the steps that 
        existed in the step manager before the user clicked undo or reset,
        along with the type of operation
        
        An example of what this object contains:
        1.  The user passes a dataframe df1, adds column A to df1, imports df2, and then
            adds B and C to df2. steps=[add A to df1, import df2, add B to df2, add C to df2]
        2.  The user presses undo. Thus, steps=[add A to df1, import df2, add B to df2],
            and undone_step_list_store = [('undo', [add C to df2])].
        3.  The user then presses clear. Thus, steps = [import df2], and 
            undone_step_list_store = [('undo', [add C to df2]), ('clear', [add A to df1, import df2, add B to df2])]
        
        Note that for a undo, we only store the last step that has been undone, but for a clear, 
        we store the entire step list that we are replacing. This makes it possible
        to easily undo the clear after it's done, as we have the proper step list
        around.
        """
        self.undone_step_list_store: List[Tuple[str, List[Step]]] = []

        # We display the state that exists after the curr_step_idx is applied,
        # which means you can never see before the initalize step
        self.curr_step_idx = 0

        # We also cache some of the sheet data in a form suitable to turn
        # into json, so that we can package it and send it to the front-end
        # faster and with less work
        self.saved_sheet_data: List[Dict] = []
        self.last_step_index_we_wrote_sheet_json_on = 0

        # We store the number of update events that have been processed successfully,
        # which allows us to have some awareness about undos and redos in the front-end
        self.update_event_count = 0

        # This stores the number of times that the sheet renders, and we use it to detect
        # when we are on the first render of a sheet. This is very useful for making
        # sure we only update the state of the backend on the first render of a sheet
        # that corresponds to that backend
        self.render_count = 0

    @property
    def curr_step(self) -> Step:
        """
        Returns the current step object as a property of the object,
        so reference it with self.curr_step
        """
        return self.steps[self.curr_step_idx]

    @property
    def dfs(self) -> List[pd.DataFrame]:
        return self.steps[self.curr_step_idx].dfs

    @property
    def data_type_in_mito(self) -> DataTypeInMito:
        return get_data_type_in_mito(self.dfs)

    @property
    def sheet_data_json(self) -> str:
        """
        sheet_json contains a serialized representation of the data
        frames that is then fed into the Endo in the front-end.

        NOTE: we only display the _first_ 1,500 rows of the dataframe
        for speed reasons. This results in way less data getting
        passed around
        """
        modified_sheet_indexes = get_modified_sheet_indexes(
            self.steps, self.last_step_index_we_wrote_sheet_json_on, self.curr_step_idx
        )

        array = dfs_to_array_for_json(
            modified_sheet_indexes,
            self.saved_sheet_data,
            self.curr_step.dfs,
            self.curr_step.df_names,
            self.curr_step.df_sources,
            self.curr_step.column_spreadsheet_code,
            self.curr_step.column_filters,
            self.curr_step.column_ids,
            self.curr_step.column_format_types,
        )

        self.saved_sheet_data = array
        self.last_step_index_we_wrote_sheet_json_on = self.curr_step_idx

        return json.dumps(array)

    @property
    def analysis_data_json(self):
        return json.dumps(
            {
                "analysisName": self.analysis_name,
                "analysisToReplay": {
                    'analysisName': self.analysis_to_replay,
                    'existsOnDisk': self.analysis_to_replay_exists,
                } if self.analysis_to_replay is not None else None,
                "code": transpile(self),
                "stepSummaryList": self.step_summary_list,
                "currStepIdx": self.curr_step_idx,
                "dataTypeInTool": self.data_type_in_mito.value,
                "graphDataDict": self.curr_step.graph_data_dict,
                'updateEventCount': self.update_event_count,
                'renderCount': self.render_count
            }
        )

    @property
    def step_summary_list(self) -> List:
        """
        Returns a json list of step summaries, not including
        the skipped steps. 
        """
        step_summary_list = []
        
        code_chunks = get_code_chunks(self.steps)
        for index, code_chunk in enumerate(code_chunks):
            step_summary_list.append(
                {
                    "step_id": 'TODO',
                    "step_idx": index,
                    "step_type": 'abc',
                    "step_display_name": code_chunk.get_display_name(),
                    "step_description": code_chunk.get_description_comment(),
                }
            )

        return step_summary_list

    def handle_edit_event(self, edit_event: Dict[str, Any]) -> None:
        """
        Updates the widget state with a new step that was created
        by the edit_event. Each edit event creates one new step.

        If there is an error in the creation of the new step, this
        function will not create the new invalid step.
        """
        # NOTE: We ignore any edit if we are in a historical state, for now. This is a result
        # of the fact that we don't allow previous editing currently
        if self.curr_step_idx != len(self.steps) - 1:
            return

        step_performer = EVENT_TYPE_TO_STEP_PERFORMER[edit_event["type"]]

        # First, we make a new step
        new_step = Step(
            step_performer.step_type(), edit_event["step_id"], edit_event["params"]
        )

        new_steps = self.steps + [new_step]

        self.execute_and_update_steps(new_steps)

        # If we add a new step, then we clear the last_undone_list_store, as
        # you cannot redo something after you make a new edit
        self.undone_step_list_store = []

        # NOTE: we also check here if we're receiving an edit event, and we have not
        # yet read in the non-default dataframe names. We have to log this here, rather
        # than in the .sheet call (or elsewhere) because the dataframe names are read
        # in after the sheet is rendered. Thus, we just check after the first edit event
        # (e.g. when there are two steps) - if we still have default dataframe names, this
        # is an error. Note we make this a distinct log from when the args update itself
        # fails so that we can check if we really do get to this state
        if len(self.steps) == 2 and is_default_df_names(self.curr_step.df_names): # NOTE: two means we have done at least one edit.
            log('args_update_remains_failed')

    def handle_update_event(self, update_event: Dict[str, Any]) -> None:
        """
        Handles any event that isn't caused by an edit, but instead
        other types of new data coming from the frontend (e.g. the df names
        or some existing steps).
        """
        for update in UPDATES:
            if update_event["type"] == update["event_type"]:
                # Get the params for this event
                params = {key: value for key, value in update_event.items() if key in update["params"]}  # type: ignore
                # Actually execute this event
                update["execute"](self, **params)  # type: ignore
                # Update the number of update events we record occuring
                self.update_event_count += 1
                # And then return
                return


        raise Exception(f"{update_event} is not an update event!")

    def find_last_valid_index(self, new_steps: List[Step]) -> int:
        """
        Given the new_steps, this function performs some logic to figure
        out what the last valid index in the steps is (that execution can
        then start from).
        """

        # Currently, we only remove steps in an undo
        if len(new_steps) < len(self.steps):
            # If we are removing steps, then we figure out what skipped steps
            # we are losing, and run from right before where we are no longer
            # skipped steps
            no_longer_skipped_indexes: Set[int] = set()
            for step_index, removed_step in enumerate(self.steps[len(new_steps) :]):
                previous_steps = self.steps[: len(new_steps) + step_index]
                no_longer_skipped_indexes = no_longer_skipped_indexes.union(
                    removed_step.step_indexes_to_skip(previous_steps)
                )

            last_valid_index = (
                min(no_longer_skipped_indexes.union({len(new_steps)})) - 1
            )
        else:
            # Otherwise, if we're adding steps, we figure out which skipped steps
            # we're adding, and run from right before the oldest new skipped step

            # Collect anything that is newly skipped
            newly_skipped_indexes: Set[int] = set()
            for step_index, new_step in enumerate(new_steps[len(self.steps) :]):
                previous_steps = new_steps[: len(self.steps) + step_index]
                newly_skipped_indexes = newly_skipped_indexes.union(
                    new_step.step_indexes_to_skip(previous_steps)
                )

            # The last valid index is the minimum of the newly skipped things - 1
            # or the last valid step (if nothing is skipped)
            # TODO: we can improve this in the future to remember what it executed last time
            # and so do less work!
            last_valid_index = min(newly_skipped_indexes.union({len(self.steps)})) - 1
        return last_valid_index

    def execute_undo(self):
        """
        This function attempts to undo the most recent step, and if there
        is no most recent step, does nothing.

        It also handles the special case where the last action was clearing
        the analysis, in which case we have the undo actually reset the
        entire analysis.
        """

        # When a user's most recent action is a clear analysis, then the undone_step_list_store
        # will end in an item that says ('clear', [...]).
        # In this case, if they press undo right after clearing, then we assume they probably
        # want to undo the clear, aka to redo all those steps
        if len(self.undone_step_list_store) > 0:
            if self.undone_step_list_store[-1][0] == "clear":
                return self.execute_redo()

        # Otherwise, we just undo the most recent step that the user has created
        # if they have created any steps
        if len(self.steps) == 1:
            return

        new_steps = copy(self.steps)
        undone_step = new_steps.pop()

        self.execute_and_update_steps(new_steps)

        # If this works, then let's add this step to the undo list!
        self.undone_step_list_store.append(("undo", [undone_step]))

    def execute_redo(self) -> None:
        """
        Executes a redo, which reapplies the most recently undone
        steps if they exist.

        This will not error if there is nothing to redo, it will
        just return.
        """
        if len(self.undone_step_list_store) == 0:
            return

        (undo_or_clear, step_list) = self.undone_step_list_store[-1]
        if undo_or_clear == "undo":
            # If it's an undo, just apply onto the end
            new_steps = copy(self.steps)
            new_steps.extend(step_list)
            self.execute_and_update_steps(new_steps)

        elif undo_or_clear == "clear":
            new_steps = step_list
            # Note: since we're breaking the invariant that the steps don't
            # move order, we have to execute from the very start
            self.execute_and_update_steps(new_steps, last_valid_index=0)

        # Remove the item we just redid from the undone_step_list_store, so
        # that we don't redo it again
        self.undone_step_list_store.pop()

    def execute_clear(self):
        """
        A clear update, which removes all steps in the analysis
        that are not imports.
        """
        if len(self.steps) == 1:
            return

        # Keep only the initalize step and any import steps
        new_steps = [
            step
            for step in self.steps
            if (
                step.step_type == "initialize"
                or step.step_type == SimpleImportStepPerformer.step_type()
                or step.step_type == ExcelImportStepPerformer.step_type()
            )
        ]

        old_steps = copy(self.steps)

        # We need to set the last_valid_index to 0 as we are changing
        # the step order
        self.execute_and_update_steps(new_steps, last_valid_index=0)

        self.undone_step_list_store.append(("clear", old_steps))

    def execute_and_update_steps(
        self, new_steps: List[Step], last_valid_index: int = None
    ) -> None:
        """
        Given a list of new_steps, runs them from the last valid index,
        based on what is skipped in these new_steps.

        If these new steps result in valid execution, then we set them
        to the step that the step manager stores.

        If last_valid_index is passed, then this will be used instead of
        the last_valid_index that could be calculated by the step list.

        So, pass a last_valid_index if you're changing the order of the steps
        in the new_steps array. Otherwise, the step manager can calculate
        the last valid index without help.
        """
        if last_valid_index is None:
            last_valid_index = self.find_last_valid_index(new_steps)

        final_steps = execute_step_list_from_index(
            new_steps, start_index=last_valid_index
        )
        self.steps = final_steps
        self.curr_step_idx = len(self.steps) - 1

    def execute_steps_data(self, new_steps_data: List[Dict[str, Any]] = None) -> None:
        """
        Given steps data (e.g. from a saved analysis), will turn
        this data  into steps and try to run them. If any of them
        fail, will take none of the new steps
        """
        new_steps = copy(self.steps)
        if new_steps_data:
            for step_data in new_steps_data:
                new_step = Step(
                    step_data["step_type"], get_new_id(), step_data["params"]
                )

                new_steps.append(new_step)

        self.execute_and_update_steps(new_steps)<|MERGE_RESOLUTION|>--- conflicted
+++ resolved
@@ -7,17 +7,11 @@
 import json
 import random
 import string
-import uuid
 from copy import copy, deepcopy
-from typing import Any, Collection, Dict, List, Set, Tuple, Union
-
 import pandas as pd
-<<<<<<< HEAD
 from typing import Any, Dict, Collection, List, Set, Tuple, Union
 from mitosheet.code_chunks.code_chunk_utils import get_code_chunks
 from mitosheet.mito_analytics import log
-=======
->>>>>>> 2fdcea71
 
 from mitosheet.data_in_mito import DataTypeInMito, get_data_type_in_mito
 from mitosheet.mito_analytics import log
