#!/usr/bin/env python
# coding: utf-8

# Copyright (c) Saga Inc.
# Distributed under the terms of the GPL License.
from copy import deepcopy
from typing import Any, Dict, List, Optional, Set, Tuple, Union

<<<<<<< HEAD
from mitosheet.errors import make_cast_value_to_type_error, make_no_column_error
from mitosheet.sheet_functions.types import SERIES_CONVERSION_FUNCTIONS
from mitosheet.sheet_functions.types.utils import (BOOLEAN_SERIES, DATETIME_SERIES,
                                                   NUMBER_SERIES,
                                                   STRING_SERIES, TIMEDELTA_SERIES,
                                                   is_int_dtype,
                                                   is_none_type)
=======
import numpy as np
from mitosheet.errors import (make_cast_value_to_type_error,
                              make_no_column_error)
from mitosheet.sheet_functions.types import get_function_to_convert_to_series
from mitosheet.sheet_functions.types.utils import (is_bool_dtype, is_int_dtype,
                                                   is_none_type,
                                                   is_number_dtype,
                                                   is_string_dtype)
>>>>>>> 4b533c40
from mitosheet.state import State
from mitosheet.step_performers.column_steps.set_column_formula import (
    refresh_dependant_columns, transpile_dependant_columns)
from mitosheet.step_performers.step_performer import StepPerformer
from mitosheet.transpiler.transpile_utils import \
    column_header_to_transpiled_code
from mitosheet.types import ColumnID


class SetCellValueStepPerformer(StepPerformer):
    """
    A set_cell_value step, allows you to set the value
    of a given cell in the sheet and then recalculates it's dependents.
    """

    @classmethod
    def step_version(cls) -> int:
        return 1

    @classmethod
    def step_type(cls) -> str:
        return 'set_cell_value'

    @classmethod
    def step_display_name(cls) -> str:
        return 'Set Cell Value'
    
    @classmethod
    def step_event_type(cls) -> str:
        return 'set_cell_value_edit'

    @classmethod
    def saturate(cls, prev_state: State, params: Dict[str, Any]) -> Dict[str, Any]:
        # Mito doesn't allow empty cells, so if the new value is empty, change it to None.
        if params['new_value'] == '':
            params['new_value'] = None

        # Get the old value so we can check if the new value is different
        sheet_index = params['sheet_index']
        column_id = params['column_id']
        row_index = params['row_index']
        column_header = prev_state.column_ids.get_column_header_by_id(sheet_index, column_id)

        # Cast the old value to a string to avoid errors while writing the saved analysis
        params['old_value'] = str(prev_state.dfs[sheet_index].at[row_index, column_header])
        
        return params

    @classmethod
    def execute( # type: ignore
        cls,
        prev_state: State,
        sheet_index: int,
        column_id: ColumnID,
        row_index: int,
        old_value: str,
        new_value: Union[str, None],
        **params
    ) -> Tuple[State, Optional[Dict[str, Any]]]:
        if column_id not in prev_state.column_spreadsheet_code[sheet_index]:
            raise make_no_column_error({column_id}, error_modal=False)

        # If nothings changed, there's no work to do
        if old_value == new_value:
            return prev_state, None

        post_state = deepcopy(prev_state)

        column_header = post_state.column_ids.get_column_header_by_id(sheet_index, column_id)

        # Update the value of the cell, we handle it differently depending on the type of the column
        column_dtype = str(post_state.dfs[sheet_index][column_header].dtype)
        type_corrected_new_value = cast_value_to_type(new_value, column_dtype)

        # If the series is an int, but the new value is a float, convert the series to floats before adding the new value
        column_dtype = str(post_state.dfs[sheet_index][column_header].dtype)
        if new_value is not None and '.' in new_value and is_int_dtype(column_dtype):
            post_state.dfs[sheet_index][column_header] = post_state.dfs[sheet_index][column_header].astype('float')
        
        # Actually update the cell's value
        post_state.dfs[sheet_index].at[row_index, column_header] = type_corrected_new_value

        # Update the column formula, and then execute the new formula graph
        refresh_dependant_columns(post_state, post_state.dfs[sheet_index], sheet_index, column_id)

        return post_state, {
            'type_corrected_new_value': type_corrected_new_value
        }

    @classmethod
    def transpile( # type: ignore
        cls,
        prev_state: State,
        post_state: State,
        execution_data: Optional[Dict[str, Any]],
        sheet_index: int,
        column_id: ColumnID,
        row_index: int,
        old_value: str,
        new_value: Union[str, None],
    ) -> List[str]:
        code: List[str] = []

        # If nothings changed, we don't write any code
        if old_value == new_value:
            return code

        # Cast the new_value to the correct type
        type_corrected_new_value = execution_data['type_corrected_new_value'] if execution_data else None

        column_header = post_state.column_ids.get_column_header_by_id(sheet_index, column_id)
        transpiled_column_header = column_header_to_transpiled_code(column_header)

        # If the series is an int, but the new value is a float, convert the series to floats before adding the new value
        column_dtype = str(prev_state.dfs[sheet_index][column_header].dtype)
        if new_value is not None and '.' in new_value and is_int_dtype(column_dtype):
            code.append(f'{post_state.df_names[sheet_index]}[{transpiled_column_header}] = {post_state.df_names[sheet_index]}[\'{column_header}\'].astype(\'float\')')

        # Actually set the new value
        # We don't need to wrap the value in " if its None, a Boolean Series, or a Number Series.
        if type_corrected_new_value is None or is_bool_dtype(column_dtype) or is_number_dtype(column_dtype):
            code.append(f'{post_state.df_names[sheet_index]}.at[{row_index}, {transpiled_column_header}] = {type_corrected_new_value}')
        elif column_mito_type == DATETIME_SERIES:
            code.append(f'{post_state.df_names[sheet_index]}.at[{row_index}, {transpiled_column_header}] = pd.to_datetime(\"{type_corrected_new_value}\")')
        elif column_mito_type == TIMEDELTA_SERIES:
            code.append(f'{post_state.df_names[sheet_index]}.at[{row_index}, {transpiled_column_header}] = pd.to_timedelta(\"{type_corrected_new_value}\")')
        else:
            code.append(f'{post_state.df_names[sheet_index]}.at[{row_index}, {transpiled_column_header}] = \"{type_corrected_new_value}\"')

        # Add the transpiled code for all of the dependant columns inorder to refresh the dependant cells
        code = code + transpile_dependant_columns(post_state, sheet_index, column_id)
        return code


    @classmethod
    def describe( # type: ignore
        cls,
        sheet_index: int,
        column_id: ColumnID,
        row_index: int,
        old_value: str,
        new_value: Union[str, None],
        df_names=None,
        **params
    ) -> str:
        # Note: Since we don't have access to the dataframes, we can't run the new_value
        # through cast_value_to_type which might change the actual value. Therefore, the new_value
        # that is used in the comment might be incorrect.
        if df_names is not None:
            df_name = df_names[sheet_index]
            return f'Set column {column_id} at index {row_index} in {df_name} to {new_value}'
        return f'Set column {column_id} at index {row_index} to {new_value}'

    @classmethod
    def get_modified_dataframe_indexes( # type: ignore
        cls, 
        sheet_index: int,
        column_id: ColumnID,
        row_index: int,
        old_value: str,
        new_value: Union[str, None],
        **params
    ) -> Set[int]:
        return {sheet_index}


def cast_value_to_type(value: Union[str, None], column_dtype: str) -> Optional[Any]:
    """
    Helper function for converting a value into the correct type for the 
    series that it is going to be added to. 
    """
    # If the user is trying to make the value None, let them.
    if is_none_type(value) or value is None:
        return None

    try:
        conversion_function = get_function_to_convert_to_series(column_dtype)
        casted_value_series = conversion_function(value, on_uncastable_arg_element=np.NaN)

        type_corrected_new_value = casted_value_series.iat[0]

        # If the value is a string and it has a " in it, replace it with a ' so the transpiled code does not error
        if is_string_dtype(column_dtype) and '"' in type_corrected_new_value:
            type_corrected_new_value = type_corrected_new_value.replace('"', "'")

        # If the typed value is not a float, then we do not make it one
        if is_number_dtype(column_dtype) and '.' not in value:
            return round(type_corrected_new_value)

        return type_corrected_new_value
    except:
        raise make_cast_value_to_type_error(value, column_dtype, error_modal=False)<|MERGE_RESOLUTION|>--- conflicted
+++ resolved
@@ -6,15 +6,6 @@
 from copy import deepcopy
 from typing import Any, Dict, List, Optional, Set, Tuple, Union
 
-<<<<<<< HEAD
-from mitosheet.errors import make_cast_value_to_type_error, make_no_column_error
-from mitosheet.sheet_functions.types import SERIES_CONVERSION_FUNCTIONS
-from mitosheet.sheet_functions.types.utils import (BOOLEAN_SERIES, DATETIME_SERIES,
-                                                   NUMBER_SERIES,
-                                                   STRING_SERIES, TIMEDELTA_SERIES,
-                                                   is_int_dtype,
-                                                   is_none_type)
-=======
 import numpy as np
 from mitosheet.errors import (make_cast_value_to_type_error,
                               make_no_column_error)
@@ -23,7 +14,6 @@
                                                    is_none_type,
                                                    is_number_dtype,
                                                    is_string_dtype)
->>>>>>> 4b533c40
 from mitosheet.state import State
 from mitosheet.step_performers.column_steps.set_column_formula import (
     refresh_dependant_columns, transpile_dependant_columns)
@@ -146,10 +136,6 @@
         # We don't need to wrap the value in " if its None, a Boolean Series, or a Number Series.
         if type_corrected_new_value is None or is_bool_dtype(column_dtype) or is_number_dtype(column_dtype):
             code.append(f'{post_state.df_names[sheet_index]}.at[{row_index}, {transpiled_column_header}] = {type_corrected_new_value}')
-        elif column_mito_type == DATETIME_SERIES:
-            code.append(f'{post_state.df_names[sheet_index]}.at[{row_index}, {transpiled_column_header}] = pd.to_datetime(\"{type_corrected_new_value}\")')
-        elif column_mito_type == TIMEDELTA_SERIES:
-            code.append(f'{post_state.df_names[sheet_index]}.at[{row_index}, {transpiled_column_header}] = pd.to_timedelta(\"{type_corrected_new_value}\")')
         else:
             code.append(f'{post_state.df_names[sheet_index]}.at[{row_index}, {transpiled_column_header}] = \"{type_corrected_new_value}\"')
 
