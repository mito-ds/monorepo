--- conflicted
+++ resolved
@@ -3,16 +3,11 @@
 
 # Copyright (c) Mito.
 # Distributed under the terms of the Modified BSD License.
-<<<<<<< HEAD
-from typing import Any, Dict, Collection, List, Optional, Tuple
-=======
 from typing import TYPE_CHECKING, Any, Dict, Collection, List, Optional, Tuple
->>>>>>> 81406a5c
 import pandas as pd
 from mitosheet.mito_analytics import log
 from mitosheet.preprocessing.preprocess_step_performer import \
     PreprocessStepPerformer
-from mitosheet.steps_manager import StepsManager
 
 # To avoid circular imports
 if TYPE_CHECKING:
