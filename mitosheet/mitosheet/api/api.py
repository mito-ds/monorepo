#!/usr/bin/env python
# coding: utf-8

# Copyright (c) Saga Inc.
# Distributed under the terms of the GPL License.
"""
Contains handlers for the Mito API
"""
from queue import Queue
from threading import Thread
from time import perf_counter
from typing import Any, Callable, Dict, List, NoReturn, Union
from mitosheet.api.get_csv_files_metadata import get_csv_files_metadata
from mitosheet.api.get_params import get_params
from mitosheet.api.get_column_describe import get_column_describe
from mitosheet.api.get_dataframe_as_csv import get_dataframe_as_csv
from mitosheet.api.get_dataframe_as_excel import get_dataframe_as_excel
from mitosheet.api.get_excel_file_metadata import get_excel_file_metadata
from mitosheet.api.get_path_contents import get_path_contents
from mitosheet.api.get_path_join import get_path_join
from mitosheet.api.get_unique_value_counts import get_unique_value_counts
from mitosheet.api.get_split_text_to_columns_preview import get_split_text_to_columns_preview
from mitosheet.api.get_column_summary_graph import get_column_summary_graph
from mitosheet.telemetry.telemetry_utils import log_event_processed
from mitosheet.steps_manager import StepsManager

# As the column summary statistics tab does three calls, we defaulted to this max
MAX_QUEUED_API_CALLS = 3

# NOTE: BE CAREFUL WITH THIS. When in development mode, you can set it to False
# so the API calls are handled in the main thread, to make printing easy
THREADED = True


class API:
    """
    The API provides a wrapper around a thread that responds to API calls.

    Some notes:
    -   We allow at most MAX_QUEUED_API_CALLS API calls to be in the queue, which practically
        Stops a backlog of calls from building up.
    -   All API calls should only be reads. This stops us from having to worry
        about most concurrency issues
    -   Note that printing inside of a thread does not work properly! Use sys.stdout.flush() after the print statement.
        See here: https://stackoverflow.com/questions/18234469/python-multithreaded-print-statements-delayed-until-all-threads-complete-executi
    """

    def __init__(self, steps_manager: StepsManager, send: Callable):
        self.api_queue: Queue = Queue(MAX_QUEUED_API_CALLS)
        # Note that we make the thread a daemon thread, which practically means that when
        # The process that starts this thread terminate, our API will terminate as well.
        self.thread = Thread(
            target=handle_api_event_thread,
            args=(self.api_queue, steps_manager, send),
            daemon=True,
        )
        self.thread.start()

        # Save some variables for ease
        self.steps_manager = steps_manager
        self.send = send

    def process_new_api_call(self, event: Dict[str, Any]) -> None:
        """
        We privilege new API calls over old calls, and evict the old ones
        if the API queue is full.

        Because we are using a queue, only events that have not been started
        being processed will get removed.

        If the key 'priority' is in the event, then we handle it in the main
        thread, as we don't want to drop the event. For example, lazy loading
        data has priority!
        """
        if THREADED and "priority" not in event:
            if self.api_queue.full():
                # If the queue is full, we drop the first event, and just return a None
                lost_event = self.api_queue.get()

                self.send({"event": "api_response", "id": lost_event["id"], "data": None})

            self.api_queue.put(event)
        else:
            handle_api_event(self.send, event, self.steps_manager)


def handle_api_event_thread(
    queue: Queue, steps_manager: StepsManager, send: Callable
) -> NoReturn:
    """
    This is the worker thread function, that actually is
    responsible for handling at the API call events.

    It lives forever, and just handles events as it
    receives them from the queue
    """
    while True:
        # Note that this blocks when there is nothing in the queue,
        # and waits till there is something there - so no infinite
        # loop as it is waiting!
        event = queue.get()
        # We place the API handling inside of a try catch,
        # because otherwise if an error is thrown, then the entire thread crashes,
        # and then the API never works again
        try:
            handle_api_event(send, event, steps_manager)
        except:
            # Log in error if it occurs
            log_event_processed(event, steps_manager, failed=True)


def handle_api_event(
    send: Callable, event: Dict[str, Any], steps_manager: StepsManager
) -> None:
    """
    Handler for all API calls. Note that any response to the
    API must return the same ID that the incoming message contains,
    so that the frontend knows how to match the responses.
    """
    result: Union[str, List[str]] = ''
    params = event['params']
<<<<<<< HEAD
    start_time = perf_counter()
    failed = False

    try:
        if event["type"] == "get_path_contents":
            result = get_path_contents(params)
        elif event["type"] == "get_path_join":
            result = get_path_join(params)
        elif event["type"] == "get_dataframe_as_csv":
            result = get_dataframe_as_csv(params, steps_manager)
        elif event["type"] == "get_column_summary_graph":
            result = get_column_summary_graph(params, steps_manager)
        elif event["type"] == "get_column_describe":
            result = get_column_describe(params, steps_manager)
        elif event["type"] == "get_params":
            result = get_params(params, steps_manager)
        elif event["type"] == "get_excel_file_metadata":
            result = get_excel_file_metadata(params, steps_manager)
        elif event["type"] == "get_unique_value_counts":
            result = get_unique_value_counts(params, steps_manager)
        elif event["type"] == "get_split_text_to_columns_preview":
            result = get_split_text_to_columns_preview(params, steps_manager)
        elif event["type"] == "get_dataframe_as_excel":
            result = get_dataframe_as_excel(params, steps_manager)
        else:
            raise Exception(f"Event: {event} is not a valid API call")

    except:
        failed = True
    
    # Log processing this event (with potential failure)
    log_event_processed(event, steps_manager, failed=failed, start_time=start_time)
=======
    if event["type"] == "get_path_contents":
        result = get_path_contents(params)
    elif event["type"] == "get_path_join":
        result = get_path_join(params)
    elif event["type"] == "get_dataframe_as_csv":
        result = get_dataframe_as_csv(params, steps_manager)
    elif event["type"] == "get_column_summary_graph":
        result = get_column_summary_graph(params, steps_manager)
    elif event["type"] == "get_column_describe":
        result = get_column_describe(params, steps_manager)
    elif event["type"] == "get_params":
        result = get_params(params, steps_manager)
    elif event["type"] == "get_excel_file_metadata":
        result = get_excel_file_metadata(params, steps_manager)
    elif event["type"] == "get_csv_files_metadata":
        result = get_csv_files_metadata(params, steps_manager)
    elif event["type"] == "get_unique_value_counts":
        result = get_unique_value_counts(params, steps_manager)
    elif event["type"] == "get_split_text_to_columns_preview":
        result = get_split_text_to_columns_preview(params, steps_manager)
    elif event["type"] == "get_search_matches":
        result = get_search_matches(params, steps_manager)
    elif event["type"] == "get_dataframe_as_excel":
        result = get_dataframe_as_excel(params, steps_manager)
    else:
        raise Exception(f"Event: {event} is not a valid API call")
>>>>>>> 33153546

    send({"event": "api_response", "id": event["id"], "data": result})<|MERGE_RESOLUTION|>--- conflicted
+++ resolved
@@ -119,7 +119,6 @@
     """
     result: Union[str, List[str]] = ''
     params = event['params']
-<<<<<<< HEAD
     start_time = perf_counter()
     failed = False
 
@@ -138,6 +137,8 @@
             result = get_params(params, steps_manager)
         elif event["type"] == "get_excel_file_metadata":
             result = get_excel_file_metadata(params, steps_manager)
+        elif event["type"] == "get_csv_files_metadata":
+            result = get_csv_files_metadata(params, steps_manager)
         elif event["type"] == "get_unique_value_counts":
             result = get_unique_value_counts(params, steps_manager)
         elif event["type"] == "get_split_text_to_columns_preview":
@@ -152,33 +153,5 @@
     
     # Log processing this event (with potential failure)
     log_event_processed(event, steps_manager, failed=failed, start_time=start_time)
-=======
-    if event["type"] == "get_path_contents":
-        result = get_path_contents(params)
-    elif event["type"] == "get_path_join":
-        result = get_path_join(params)
-    elif event["type"] == "get_dataframe_as_csv":
-        result = get_dataframe_as_csv(params, steps_manager)
-    elif event["type"] == "get_column_summary_graph":
-        result = get_column_summary_graph(params, steps_manager)
-    elif event["type"] == "get_column_describe":
-        result = get_column_describe(params, steps_manager)
-    elif event["type"] == "get_params":
-        result = get_params(params, steps_manager)
-    elif event["type"] == "get_excel_file_metadata":
-        result = get_excel_file_metadata(params, steps_manager)
-    elif event["type"] == "get_csv_files_metadata":
-        result = get_csv_files_metadata(params, steps_manager)
-    elif event["type"] == "get_unique_value_counts":
-        result = get_unique_value_counts(params, steps_manager)
-    elif event["type"] == "get_split_text_to_columns_preview":
-        result = get_split_text_to_columns_preview(params, steps_manager)
-    elif event["type"] == "get_search_matches":
-        result = get_search_matches(params, steps_manager)
-    elif event["type"] == "get_dataframe_as_excel":
-        result = get_dataframe_as_excel(params, steps_manager)
-    else:
-        raise Exception(f"Event: {event} is not a valid API call")
->>>>>>> 33153546
 
     send({"event": "api_response", "id": event["id"], "data": result})