import React from "react";
<<<<<<< HEAD
import { ColumnFilters, ColumnHeader, ColumnID, DataframeID, GridState, SheetData } from "../../types";
=======
import { ColumnFilters, ColumnHeader, ColumnID, FormatTypeObj, GridState, SheetData } from "../../types";
>>>>>>> 0b28213c
import { classNames } from "../../utils/classNames";
import { isBoolDtype, isDatetimeDtype, isFloatDtype, isIntDtype, isTimedeltaDtype } from "../../utils/dtypes";
import { getWidthData } from "./widthUtils";


export const isNumberInRangeInclusive = (num: number, start: number, end: number): boolean => {
    return start <= num && num <= end;
}

/* 
    A helper function for getting the first non-null or undefined
    value from a list of arguments.

    NOTE: May cause issues with all null or undefined values
*/
export function firstNonNullOrUndefined<T>(...args: (T | null | undefined)[]): T {
    for (let i = 0; i < args.length; i++) {
        const arg = args[i];
        if (arg !== null && arg !== undefined) {
            return arg;
        }
    }

    // NOTE: make sure one of the options is null or undefined
    return args[0] as T;
}


/**
 * Get the grid state of a sheet that was just rendered/switched to.
 */
export const getDefaultGridState = (sheetDataMap: Record<DataframeID, SheetData>, selectedSheetIndex: number): GridState => {

    return {
        sheetIndex: selectedSheetIndex,
        viewport: {
            width: 0,
            height: 0,
        },
        scrollPosition: {
            scrollLeft: 0,
            scrollTop: 0
        },
        selections: [{
            startingColumnIndex: 0,
            endingColumnIndex: 0,
            startingRowIndex: -1,
            endingRowIndex: -1
        }],
        // When sheetDataMap is empty, we create a default widthDataArray so that we avoid 
        // indexing into undefined variables across the codebase.
        widthDataArray: (Object.keys(sheetDataMap).length === 0) ? [getWidthData(undefined)] : Object.values(sheetDataMap).map(sheetData => getWidthData(sheetData)),
        columnIDsArray: getColumnIDsArrayFromSheetDataArray(sheetDataMap),
        searchString: ''
    }
}


// Returns an JSX Element with the type identifier for that type of column
export const getTypeIdentifier = (columnDtype: string, purpleOrDark?: 'purple' | 'dark'): JSX.Element => {
    // Default to identifying the column as a string if we can't figure out what it is
    let typeText = 'str'
    if (isFloatDtype(columnDtype)) {
        typeText = 'float'
    } else if (isIntDtype(columnDtype)) {
        typeText = 'int'
    } else if (isDatetimeDtype(columnDtype)) {
        typeText = 'date'
    } else if (isTimedeltaDtype(columnDtype)) {
        typeText = 'time'
    } else if (isBoolDtype(columnDtype)) {
        typeText = 'bool'
    }

    return <p className={classNames(
        'text-subtext-1',
        { 'text-color-mito-purple-important': purpleOrDark === 'purple' },
        { 'text-color-gray-important': purpleOrDark === 'dark' })}
    >
        {typeText}
    </p>
}


/**
 * A helper function to get data describing a cell from
 * indexes, in a type safe way.
 */
export const getCellDataFromCellIndexes = (sheetData: SheetData | undefined, rowIndex: number, columnIndex: number): {
    columnID: ColumnID | undefined,
    columnHeader: ColumnHeader | undefined,
    columnDtype: string | undefined,
    columnFormula: string | undefined,
    cellValue: string | number | boolean | undefined,
    columnFilters: ColumnFilters | undefined,
    columnFormatType: FormatTypeObj | undefined
} => {
    const columnID: string | undefined = sheetData?.data[columnIndex]?.columnID;
    const columnHeader = sheetData?.data[columnIndex]?.columnHeader;
    const columnFormula = columnID !== undefined ? sheetData?.columnSpreadsheetCodeMap[columnID] : undefined;
    const columnDtype = columnID !== undefined ? sheetData?.data[columnIndex].columnDtype : undefined;
    const columnFilters = columnID !== undefined ? sheetData?.columnFiltersMap[columnID] : undefined;
    const cellValue = columnID !== undefined ? sheetData?.data[columnIndex].columnData[rowIndex] : undefined;
    const columnFormatType = columnID !== undefined ? sheetData?.columnFormatTypeObjMap[columnID] : undefined;

    return {
        columnID: columnID,
        columnHeader: columnHeader,
        columnFormula: columnFormula,
        columnDtype: columnDtype,
        columnFilters: columnFilters,
        cellValue: cellValue,
        columnFormatType: columnFormatType
    }
}

/*
    Helper function for creating the ColumnIDsMapping: sheetIndex -> columnIndex -> columnID
    from the Sheet Data Array
*/
export const getColumnIDsArrayFromSheetDataArray = (sheetDataMap: Record<DataframeID, SheetData>): ColumnID[][] => {
    return Object.values(sheetDataMap).map(sheetData => sheetData.data.map(c => c.columnID)) || []
}


export const cellInSearch = (cellValue: string | number | boolean, searchString: string): boolean => {
    if (searchString === '') {
        return false;
    }

    return ('' + cellValue).toLowerCase().search(searchString.toLowerCase()) > -1;
}

/*
    Determines if any sheet exists. Returns True if a sheet exists.
*/
export const doesAnySheetExist = (sheetDataMap: Record<DataframeID, SheetData>): boolean => {
    return Object.keys(sheetDataMap).length !== 0
}

/*
    Determines if a columnID exists in a specific sheet. Returns True
*/
export const doesColumnExist = (columnID: ColumnID | undefined, sheetIndex: number, sheetDataMap: Record<DataframeID, SheetData>): boolean => {
    return columnID !== undefined && sheetDataMap[sheetIndex]?.columnDtypeMap[columnID] !== undefined
}

/* 
    Determines if the sheet contains data
*/
export const doesSheetContainData = (sheetIndex: number, sheetDataMap: Record<DataframeID, SheetData>): boolean => {
    const sheetData = sheetDataMap[sheetIndex]
    return sheetData !== undefined && sheetData.numRows > 0 && sheetData.numColumns > 0
}
<|MERGE_RESOLUTION|>--- conflicted
+++ resolved
@@ -1,9 +1,5 @@
 import React from "react";
-<<<<<<< HEAD
-import { ColumnFilters, ColumnHeader, ColumnID, DataframeID, GridState, SheetData } from "../../types";
-=======
-import { ColumnFilters, ColumnHeader, ColumnID, FormatTypeObj, GridState, SheetData } from "../../types";
->>>>>>> 0b28213c
+import { ColumnFilters, ColumnHeader, ColumnID, DataframeID, FormatTypeObj, GridState, SheetData } from "../../types";
 import { classNames } from "../../utils/classNames";
 import { isBoolDtype, isDatetimeDtype, isFloatDtype, isIntDtype, isTimedeltaDtype } from "../../utils/dtypes";
 import { getWidthData } from "./widthUtils";
