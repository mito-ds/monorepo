// Copyright (c) Mito
import React from 'react';
import DriveIcon from '../../icons/DriveIcon'

interface FileBrowserPathSelectorProps {
    pathParts: string[] | undefined;
    setCurrPathParts: (newPathParts: string[]) => void;
}

/*
const isPathPartWindowsDrive = (path_part: string): boolean => {
    return path_part.length == 2 && path_part[1] === ':'
}
*/

const WINDOWS_DRIVE_PATH = 'windows_drive_path'

/* 
    At the top of the file browser, users can select
    pieces of the path.
*/
function FileBrowserPathSelector(props: FileBrowserPathSelectorProps): JSX.Element {

    // If the user is on Windows, then append windows_drive to the front of the path so that we can 
    // create a fake root folder to navigate between drives
    const isWindows = window.navigator.userAgent.toUpperCase().includes('WINDOWS')
<<<<<<< HEAD
    const  pathParts = (isWindows && props.pathParts !== undefined) ? ['windows_drive'].concat(props.pathParts) : props.pathParts 
=======
    let pathParts = props.pathParts 
    if (isWindows && pathParts !== undefined) {
        pathParts = [WINDOWS_DRIVE_PATH].concat(pathParts)
    }
    console.log('created pathParts: ',  pathParts)
>>>>>>> 5b0c1df0

    /* 
        Updates the selected path to go back up some number
        of folders to a given index.
    */
    const updateSelectedPath = (i: number): void => {
        if (pathParts === undefined) {
            return;
        }
        const subPathParts = pathParts.slice(0, i + 1);
        if (isWindows) {
            // Remove the WINDOWS_DRIVE_PATH so its a valid path
            subPathParts.splice(0, 1)
            // If the path is now empty, then just send the WINDOWS_DRIVE_PATH so we can display the windows drives
            if (subPathParts.length === 0) {
                subPathParts.push(WINDOWS_DRIVE_PATH)
            }
        }
        props.setCurrPathParts(subPathParts);
    }


    return (
        <div className='flexbox-row file-browser-path-selector'>
            {pathParts?.map((pathPart, i) => {
                // If the path part is empty, don't display it
                if (pathPart === '' || pathPart === '.') {
                    return <React.Fragment key={i}></React.Fragment>
                }

                if (i === 0) {
                    return (
                        <React.Fragment key={0}>
                            <div className='file-browser-path-part vertical-align-content' key={0} onClick={() => {updateSelectedPath(0)}}>
                                <DriveIcon />
                            </div>
                            <div className='file-browser-path-seperator'>
                                &gt;
                            </div>
                        </React.Fragment>
                    )
                }
                
                /*
                if (i === 1 && pathParts !== undefined && isPathPartWindowsDrive(pathParts[0]) && (pathPart === '\\' || pathPart === '/')) {
                    // Combine the first and second path parths on windows so that we stick to the Windows File Explorer convention.
                    // The first path part should look like C:/
                    // Note: This only effects the path that we display, not the actual path, so that we don't mess with Python's path system.
                    pathPart = pathParts[0] + pathPart
                }
                */

                return (
                    <React.Fragment key={i}>
                        <div className='file-browser-path-part' key={i} onClick={() => {updateSelectedPath(i)}}>
                            {pathPart}
                        </div>
                        <div className='file-browser-path-seperator'>
                            &gt;
                        </div>
                    </React.Fragment>
                )
            })}
        </div>
    )
}


export default FileBrowserPathSelector;<|MERGE_RESOLUTION|>--- conflicted
+++ resolved
@@ -21,18 +21,10 @@
 */
 function FileBrowserPathSelector(props: FileBrowserPathSelectorProps): JSX.Element {
 
-    // If the user is on Windows, then append windows_drive to the front of the path so that we can 
+    // If the user is on Windows, then append WINDOWS_DRIVE_PATH to the front of the path so that we can 
     // create a fake root folder to navigate between drives
     const isWindows = window.navigator.userAgent.toUpperCase().includes('WINDOWS')
-<<<<<<< HEAD
-    const  pathParts = (isWindows && props.pathParts !== undefined) ? ['windows_drive'].concat(props.pathParts) : props.pathParts 
-=======
-    let pathParts = props.pathParts 
-    if (isWindows && pathParts !== undefined) {
-        pathParts = [WINDOWS_DRIVE_PATH].concat(pathParts)
-    }
-    console.log('created pathParts: ',  pathParts)
->>>>>>> 5b0c1df0
+    const  pathParts = (isWindows && props.pathParts !== undefined) ? [WINDOWS_DRIVE_PATH].concat(props.pathParts) : props.pathParts 
 
     /* 
         Updates the selected path to go back up some number
