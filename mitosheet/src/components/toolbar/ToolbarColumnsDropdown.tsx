--- conflicted
+++ resolved
@@ -29,33 +29,11 @@
                             ...prevUIState,
                             currOpenToolbarDropdown: undefined
                         }
-<<<<<<< HEAD
+                    } else {
                         return prevUIState;
-                    })}
-                    width='large'
-                >
-                    {makeToolbarDropdownItem(props.actions[ActionEnum.Add_Column])}
-                    {makeToolbarDropdownItem(props.actions[ActionEnum.Rename_Column])}
-                    {makeToolbarDropdownItem(props.actions[ActionEnum.Delete_Column])}
-                    <DropdownSectionSeperator isDropdownSectionSeperator/>
-                    {makeToolbarDropdownItem(props.actions[ActionEnum.Set_Column_Formula])}
-                    {makeToolbarDropdownItem(props.actions[ActionEnum.Set_Cell_Value])}
-                    {makeToolbarDropdownItem(props.actions[ActionEnum.Split_Text_To_Column])}
-                    {makeToolbarDropdownItem(props.actions[ActionEnum.Format])}
-                    <DropdownSectionSeperator isDropdownSectionSeperator/>
-                    {makeToolbarDropdownItem(props.actions[ActionEnum.Filter])}
-                    {makeToolbarDropdownItem(props.actions[ActionEnum.Sort])}
-                    {makeToolbarDropdownItem(props.actions[ActionEnum.Change_Dtype])}
-                    {makeToolbarDropdownItem(props.actions[ActionEnum.Fill_Na])}
-                    <DropdownSectionSeperator isDropdownSectionSeperator/>
-                    {makeToolbarDropdownItem(props.actions[ActionEnum.Unique_Values])}
-                    {makeToolbarDropdownItem(props.actions[ActionEnum.Column_Summary])}
-                </Dropdown>
-            }
-=======
                     }
-                    return prevUIState;
                 })}
+
                 width='large'
             >
                 {makeToolbarDropdownItem(props.actions[ActionEnum.Add_Column])}
@@ -64,6 +42,7 @@
                 <DropdownSectionSeperator isDropdownSectionSeperator/>
                 {makeToolbarDropdownItem(props.actions[ActionEnum.Set_Column_Formula])}
                 {makeToolbarDropdownItem(props.actions[ActionEnum.Set_Cell_Value])}
+                {makeToolbarDropdownItem(props.actions[ActionEnum.Split_Text_To_Column])}
                 {makeToolbarDropdownItem(props.actions[ActionEnum.Format])}
                 <DropdownSectionSeperator isDropdownSectionSeperator/>
                 {makeToolbarDropdownItem(props.actions[ActionEnum.Filter])}
@@ -74,7 +53,6 @@
                 {makeToolbarDropdownItem(props.actions[ActionEnum.Unique_Values])}
                 {makeToolbarDropdownItem(props.actions[ActionEnum.Column_Summary])}
             </Dropdown>
->>>>>>> 054bb285
         </>
     );
 }
