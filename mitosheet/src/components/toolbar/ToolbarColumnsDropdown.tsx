// Copyright (c) Mito

import React from 'react';
import { Action, ActionEnum, UIState } from '../../types';
import Dropdown from '../elements/Dropdown';
import DropdownSectionSeperator from '../elements/DropdownSectionSeperator';
import { makeToolbarDropdownItem } from './utils';


interface ToolbarColumnsDropdownProps {
    actions: Record<ActionEnum, Action>;
    uiState: UIState;
    setUIState: React.Dispatch<React.SetStateAction<UIState>>
}

/**
 * Dropdown that displays all the actions that are available for editing columns.
 */ 
const ToolbarColumnsDropdown = (props: ToolbarColumnsDropdownProps): JSX.Element => {

    return (
        <>
            <Dropdown 
                display={props.uiState.currOpenToolbarDropdown === 'Columns'}
                closeDropdown={() => props.setUIState((prevUIState) => {
                    // Only close this dropdown if it's actually the one that is open, to avoid race conditions
                    if (prevUIState.currOpenToolbarDropdown === 'Columns') {
                        return {
                            ...prevUIState,
                            currOpenToolbarDropdown: undefined
                        }
<<<<<<< HEAD
                    }
                    return prevUIState;
                })}
=======
                    } else {
                        return prevUIState;
                    }
                })}

>>>>>>> 338f3a10
                width='large'
            >
                {makeToolbarDropdownItem(props.actions[ActionEnum.Add_Column])}
                {makeToolbarDropdownItem(props.actions[ActionEnum.Rename_Column])}
                {makeToolbarDropdownItem(props.actions[ActionEnum.Delete_Column])}
                <DropdownSectionSeperator isDropdownSectionSeperator/>
                {makeToolbarDropdownItem(props.actions[ActionEnum.Set_Column_Formula])}
                {makeToolbarDropdownItem(props.actions[ActionEnum.Set_Cell_Value])}
<<<<<<< HEAD
=======
                {makeToolbarDropdownItem(props.actions[ActionEnum.Split_Text_To_Column])}
>>>>>>> 338f3a10
                {makeToolbarDropdownItem(props.actions[ActionEnum.Format])}
                <DropdownSectionSeperator isDropdownSectionSeperator/>
                {makeToolbarDropdownItem(props.actions[ActionEnum.Filter])}
                {makeToolbarDropdownItem(props.actions[ActionEnum.Sort])}
                {makeToolbarDropdownItem(props.actions[ActionEnum.Change_Dtype])}
                {makeToolbarDropdownItem(props.actions[ActionEnum.Fill_Na])}
                <DropdownSectionSeperator isDropdownSectionSeperator/>
                {makeToolbarDropdownItem(props.actions[ActionEnum.Unique_Values])}
                {makeToolbarDropdownItem(props.actions[ActionEnum.Column_Summary])}
            </Dropdown>
        </>
    );
}

export default ToolbarColumnsDropdown;<|MERGE_RESOLUTION|>--- conflicted
+++ resolved
@@ -29,17 +29,11 @@
                             ...prevUIState,
                             currOpenToolbarDropdown: undefined
                         }
-<<<<<<< HEAD
-                    }
-                    return prevUIState;
-                })}
-=======
                     } else {
                         return prevUIState;
                     }
                 })}
 
->>>>>>> 338f3a10
                 width='large'
             >
                 {makeToolbarDropdownItem(props.actions[ActionEnum.Add_Column])}
@@ -48,10 +42,7 @@
                 <DropdownSectionSeperator isDropdownSectionSeperator/>
                 {makeToolbarDropdownItem(props.actions[ActionEnum.Set_Column_Formula])}
                 {makeToolbarDropdownItem(props.actions[ActionEnum.Set_Cell_Value])}
-<<<<<<< HEAD
-=======
                 {makeToolbarDropdownItem(props.actions[ActionEnum.Split_Text_To_Column])}
->>>>>>> 338f3a10
                 {makeToolbarDropdownItem(props.actions[ActionEnum.Format])}
                 <DropdownSectionSeperator isDropdownSectionSeperator/>
                 {makeToolbarDropdownItem(props.actions[ActionEnum.Filter])}
