--- conflicted
+++ resolved
@@ -302,14 +302,8 @@
                 }
                 return "There are no selected rows to delete."
             },
-<<<<<<< HEAD
-            searchTerms: ['delete', 'delete row', 'filter rows', 'rows'],
-            tooltip: "Delete the selected rows." 
-=======
             searchTerms: ['delete', 'delete row', 'filter rows', 'rows', 'remove rows', 'hide rows'],
             tooltip: "Delete the selected rows."
-            
->>>>>>> e54192e6
         },
         [ActionEnum.Docs]: {
             type: ActionEnum.Docs,
@@ -706,19 +700,19 @@
             shortTitle: 'Promote to Header',
             longTitle: 'Promote Row to header',
             actionFunction: async () => {
-                const rowsToPromote = getSelectedRowIndexesWithEntireSelectedRow(gridState.selections, sheetData);
+                const rowsToPromote = getSelectedRowLabelsWithEntireSelectedRow(gridState.selections, sheetData);
                 if (rowsToPromote.length > 0) {
                     void mitoAPI.editPromoteRowToHeader(sheetIndex, rowsToPromote[0]);
                 }
             },
             isDisabled: () => {
-                const rowsToDelete = getSelectedRowIndexesWithEntireSelectedRow(gridState.selections, sheetData);
+                const rowsToDelete = getSelectedRowLabelsWithEntireSelectedRow(gridState.selections, sheetData);
                 if (rowsToDelete.length > 0) {
                     return undefined;
                 }
                 return "There is no selected row to promote to header."
             },
-            searchTerms: ['make header', 'row to header', 'rename headers', 'column headers'],
+            searchTerms: ['make header', 'row to header', 'rename headers', 'column headers', 'promote row'],
             tooltip: "Promote the selected row to be the header of the dataframe, and delete it." 
         },
         [ActionEnum.Redo]: {
